--- conflicted
+++ resolved
@@ -130,12 +130,8 @@
             # update_orientation(list(map(math.radians, orientation_data)))
             
             # Control the refresh rate
-<<<<<<< HEAD
-            #rate(60)  # Adjust for your preferred frame rate
-=======
             # rate(60)  # Adjust for your preferred frame rate
             # await asyncio.sleep(0.5)
->>>>>>> ef4ca851
 
         await gforce_device.stop_streaming()
         await gforce_device.disconnect()
